--- conflicted
+++ resolved
@@ -350,17 +350,11 @@
 	 */
 	void navigateTo(const mrpt::math::TPose2D& target)
 	{
-<<<<<<< HEAD
-		ROS_INFO("[navigateTo] Starting navigation to %s", target.asString().c_str() );
-#if MRPT_VERSION>=0x150
-		CAbstractPTGBasedReactive::TNavigationParamsPTG   navParams;
-=======
 		ROS_INFO(
 			"[navigateTo] Starting navigation to %s",
 			target.asString().c_str());
 
 		CAbstractPTGBasedReactive::TNavigationParamsPTG navParams;
->>>>>>> db13ba24
 		CAbstractNavigator::TargetInfo target_info;
 		target_info.target_coords.x = target.x;
 		target_info.target_coords.y = target.y;
@@ -368,23 +362,6 @@
 		target_info.targetIsRelative = false;
 
 		navParams.multiple_targets.push_back(target_info);
-<<<<<<< HEAD
-#elif MRPT_VERSION>=0x130
-		CAbstractPTGBasedReactive::TNavigationParamsPTG   navParams;
-		navParams.target.x = target.x;
-		navParams.target.y = target.y ;
-		navParams.targetAllowedDistance = m_target_allowed_distance;
-		navParams.targetIsRelative = false;
-
-#else
-		CAbstractReactiveNavigationSystem::TNavigationParams navParams;
-		navParams.target.x = target.x;
-		navParams.target.y = target.y ;
-		navParams.targetAllowedDistance = m_target_allowed_distance;
-		navParams.targetIsRelative = false;
-#endif
-=======
->>>>>>> db13ba24
 
 		// Optional: restrict the PTGs to use
 		// navParams.restrict_PTG_indices.push_back(1);
