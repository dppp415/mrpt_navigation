--- conflicted
+++ resolved
@@ -41,25 +41,14 @@
 
 ## Declare a cpp library
 add_library(${PROJECT_NAME}
-<<<<<<< HEAD
 	src/beacon.cpp
 	src/landmark.cpp
 	src/laser_scan.cpp
 	src/map.cpp
 	src/network_of_poses.cpp
-  src/point_cloud.cpp
-  src/point_cloud2.cpp
+	src/point_cloud.cpp
+	src/point_cloud2.cpp
 	src/pose.cpp
-=======
-  src/pose.cpp
-  src/point_cloud.cpp
-  src/point_cloud2.cpp
-  src/laser_scan.cpp
-  src/map.cpp
-  src/beacon.cpp
-  src/landmark.cpp
-  src/network_of_poses.cpp
->>>>>>> 9cdd99b0
 )
 
 ## Declare a cpp executable
